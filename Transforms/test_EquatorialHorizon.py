--- conflicted
+++ resolved
@@ -88,30 +88,6 @@
         self.assertSpacesAreEqual(venus, venus_eq, places=5)
 
 
-    @unittest.skip('pending')
-    def test_meeus_13b(self):
-
-        """Test Meeus example 13b"""
-
-        usno = coords.spherical(1, coords.latitude(38, 55, 17), coords.angle(-77, 03, 56))
-        venus = utils.radec2spherical(coords.latitude(23, 9, 16.641), coords.angle(-6, 43, 11.61))
-        a_datetime = coords.datetime('1987-04-10T19:21:00')
-
-        venus_hz = EquatorialHorizon.toHorizon(venus, usno, a_datetime)
-
-        # Meeus: 15.1249
-        self.assertAlmostEqual(15.12502164977829, utils.get_latitude(venus_hz).value)
-
-        # Meeus: 68.0337
-        self.assertAlmostEqual(68.0335491018803, utils.get_longitude(venus_hz).value)
-
-        venus_eq = EquatorialHorizon.toEquatorial(venus_hz, usno, a_datetime)
-
-        self.assertAlmostEqual(-6.719891666666669, utils.get_latitude(venus_eq).value)
-
-        # TODO self.assertAlmostEqual(23, utils.get_longitude(venus_eq).value)
-
-
     def test_sirius_2014_12_31T20_41_41(self):
         """Test RA/dec of Sirius 2014-12-31T20:41:41
 
@@ -134,15 +110,6 @@
 
         """
 
-<<<<<<< HEAD
-        a_datetime = coords.datetime('2014-12-31T20:41:41')
-
-        sirius_hz = EquatorialHorizon.toHorizon(self.sirius, self.mlc404, a_datetime, is_azimuth_south=False)
-
-        self.assertEqual(17.908724266152447, utils.get_latitude(sirius_hz).value)
-        self.assertEqual(128.87146834940916, utils.get_longitude(sirius_hz).value)
-
-=======
         a_datetime = coords.datetime('2014-12-31T20:41:41-08')
 
         sirius_hz = EquatorialHorizon.toHorizon(self.sirius, self.mlc404, a_datetime)
@@ -150,7 +117,6 @@
         self.assertEqual(16.39849173155956, utils.get_latitude(sirius_hz).value)
         self.assertEqual(127.04325555303262, utils.get_longitude(sirius_hz).value)
 
->>>>>>> 5e163b9b
         sirius_eq = EquatorialHorizon.toEquatorial(sirius_hz, self.mlc404, a_datetime)
 
         self.assertSpacesAreEqual(self.sirius, sirius_eq)
@@ -165,20 +131,6 @@
         it with my theodolite app at 8:41 pm above.
         """
 
-<<<<<<< HEAD
-        a_datetime = coords.datetime('2015-01-01T00:00:00')
-
-        sirius_hz = EquatorialHorizon.toHorizon(self.sirius, self.mlc404, a_datetime, is_azimuth_south=False)
-
-
-        # convertalot has 35.8414
-        # http://www.stargazing.net has 33:29:59
-        self.assertEqual(35.876392134760174, utils.get_latitude(sirius_hz).value)
-
-        # convertalot has 176.8388
-        # http://www.stargazing.net has 159:29:35
-        self.assertEqual(178.86978502523434, utils.get_longitude(sirius_hz).value)
-=======
         # a_datetime = coords.datetime('2015-01-01T00:00:00') # TODO local time zone
         a_datetime = coords.datetime('2015-01-01T08:00:00') # TODO local time zone
 
@@ -192,7 +144,6 @@
         # convertalot has 176.8388
         # http://www.stargazing.net has 159:29:35
         self.assertEqual(176.7983213260165, utils.get_longitude(sirius_hz).value)
->>>>>>> 5e163b9b
 
         sirius_eq = EquatorialHorizon.toEquatorial(sirius_hz, self.mlc404, a_datetime)
 
@@ -236,19 +187,11 @@
 
         # convertalot has 55.7983
         # http://www.stargazing.net has 51:47:34
-<<<<<<< HEAD
-        self.assertEqual(55.87088576168508, utils.get_latitude(sirius_hz).value)
-
-        # convertalot has 175.4386
-        # http://www.stargazing.net has 151:48:55
-        self.assertEqual(178.36762701282893, utils.get_longitude(sirius_hz).value)
-=======
         self.assertEqual(55.72303697392837, utils.get_latitude(sirius_hz).value)
 
         # convertalot has 175.4386
         # http://www.stargazing.net has 151:48:55
         self.assertEqual(174.26757064015055, utils.get_longitude(sirius_hz).value)
->>>>>>> 5e163b9b
 
         sirius_eq = EquatorialHorizon.toEquatorial(sirius_hz, an_observer, a_datetime)
 
@@ -261,16 +204,10 @@
         Same as above but 17 degrees south latitude.
         """
 
-<<<<<<< HEAD
-        a_datetime = coords.datetime('2015-01-01T00:00:00')
-
-        sirius_hz = EquatorialHorizon.toHorizon(self.sirius, self.mlc404, a_datetime, is_azimuth_south=False)
-=======
         an_observer = coords.spherical(1, coords.latitude(-17, 24), coords.angle(-122, 4, 57))
         a_datetime = coords.datetime('2015-01-01T00:00:00-08')
 
         sirius_hz = EquatorialHorizon.toHorizon(self.sirius, an_observer, a_datetime)
->>>>>>> 5e163b9b
 
         # convertalot has 87.3485
         # http://www.stargazing.net has 73:00:46
@@ -280,7 +217,7 @@
         # http://www.stargazing.net has 90:49:36
         self.assertEqual(78.50352226233457, utils.get_longitude(sirius_hz).value)
 
-        sirius_eq = EquatorialHorizon.toEquatorial(sirius_hz, self.mlc404, a_datetime)
+        sirius_eq = EquatorialHorizon.toEquatorial(sirius_hz, an_observer, a_datetime)
 
         self.assertSpacesAreEqual(self.sirius, sirius_eq, 12)
 
@@ -289,18 +226,12 @@
     def test_sirius_2015_01_01T06_00_00(self):
         """Test RA/dec of Sirius 2015-01-01T06:00:00
 
-<<<<<<< HEAD
-        a_datetime = coords.datetime('2015-01-01T06:00:00')
-
-        sirius_hz = EquatorialHorizon.toHorizon(self.sirius, self.mlc404, a_datetime, is_azimuth_south=False)
-=======
         TODO: validate
         """
 
         a_datetime = coords.datetime('2015-01-01T06:00:00-08')
 
         sirius_hz = EquatorialHorizon.toHorizon(self.sirius, self.mlc404, a_datetime)
->>>>>>> 5e163b9b
 
         self.assertEqual(-7.659047114058083, utils.get_latitude(sirius_hz).value)
         self.assertEqual(254.78103688257121, utils.get_longitude(sirius_hz).value)
@@ -313,18 +244,12 @@
     def test_sirius_2015_01_01T12_00_00(self):
         """Test RA/dec of Sirius 2015-01-01T12:00:00
 
-<<<<<<< HEAD
-        a_datetime = coords.datetime('2015-01-01T12:00:00')
-
-        sirius_hz = EquatorialHorizon.toHorizon(self.sirius, self.mlc404, a_datetime, is_azimuth_south=False)
-=======
         TODO: validate
         """
 
         a_datetime = coords.datetime('2015-01-01T12:00:00-08')
 
         sirius_hz = EquatorialHorizon.toHorizon(self.sirius, self.mlc404, a_datetime)
->>>>>>> 5e163b9b
 
         self.assertEqual(-69.16138963605425, utils.get_latitude(sirius_hz).value)
         self.assertEqual(352.24085136954625, utils.get_longitude(sirius_hz).value)
@@ -337,18 +262,12 @@
     def test_sirius_2015_01_01T21_00_00(self):
         """Test RA/dec of Sirius 2015-01-01T21:00:00
 
-<<<<<<< HEAD
-        a_datetime = coords.datetime('2015-01-01T21:00:00')
-
-        sirius_hz = EquatorialHorizon.toHorizon(self.sirius, self.mlc404, a_datetime, is_azimuth_south=False)
-=======
         TODO: validate
         """
 
         a_datetime = coords.datetime('2015-01-01T21:00:00-08')
 
         sirius_hz = EquatorialHorizon.toHorizon(self.sirius, self.mlc404, a_datetime)
->>>>>>> 5e163b9b
 
         self.assertEqual(19.832549744165608, utils.get_latitude(sirius_hz).value)
         self.assertEqual(131.34888940517624, utils.get_longitude(sirius_hz).value)
@@ -361,18 +280,12 @@
     def test_sirius_2015_01_25T18_41_43(self):
         """Test RA/dec of Sirius 2015-01-25T18:41:43
 
-<<<<<<< HEAD
-        a_datetime = coords.datetime('2015-01-25T18:41:43')
-
-        sirius_hz = EquatorialHorizon.toHorizon(self.sirius, self.mlc404, a_datetime, is_azimuth_south=False)
-=======
         TODO: validate
         """
 
         a_datetime = coords.datetime('2015-01-25T18:41:43-08')
 
         sirius_hz = EquatorialHorizon.toHorizon(self.sirius, self.mlc404, a_datetime)
->>>>>>> 5e163b9b
 
         self.assertEqual(12.866172856786932, utils.get_latitude(sirius_hz).value)
         self.assertEqual(123.09452281510741, utils.get_longitude(sirius_hz).value)
@@ -391,15 +304,9 @@
 
         """
 
-<<<<<<< HEAD
-        a_datetime = coords.datetime('2015-01-25T18:32:29')
-
-        rigel_hz = EquatorialHorizon.toHorizon(self.rigel, self.mlc404, a_datetime, is_azimuth_south=False)
-=======
         a_datetime = coords.datetime('2015-01-25T18:32:29-08')
 
         rigel_hz = EquatorialHorizon.toHorizon(self.rigel, self.mlc404, a_datetime)
->>>>>>> 5e163b9b
 
         self.assertEqual(32.104349976543396, utils.get_latitude(rigel_hz).value)
         self.assertEqual(133.76324019981976, utils.get_longitude(rigel_hz).value)
@@ -415,20 +322,12 @@
         Azimuth, altitude from star walk
         """
 
-<<<<<<< HEAD
-        a_datetime = coords.datetime('2015-01-25T18:30:00')
-=======
         a_datetime = coords.datetime('2015-01-25T18:30:00-08')
->>>>>>> 5e163b9b
 
         venus = utils.radec2spherical(a_right_ascension=coords.angle(22, 03, 21),
                                       a_declination=coords.angle(-13, 36, 04))
 
-<<<<<<< HEAD
-        venus_hz = EquatorialHorizon.toHorizon(venus, self.mlc404, a_datetime, is_azimuth_south=False)
-=======
         venus_hz = EquatorialHorizon.toHorizon(venus, self.mlc404, a_datetime)
->>>>>>> 5e163b9b
 
         # starwalk has 7:14:07, this is 07:41:43.1496
         self.assertEqual(7.695319341649835,  utils.get_latitude(venus_hz).value)
@@ -451,20 +350,12 @@
         RA, DEC, Azimuth, altitude from star walk
         """
 
-<<<<<<< HEAD
-        a_datetime = coords.datetime('2015-03-06T20:00:00')
-=======
         a_datetime = coords.datetime('2015-03-06T20:00:00-08:00')
->>>>>>> 5e163b9b
 
         castor = utils.radec2spherical(a_right_ascension=coords.angle(07, 34, 36),
                                        a_declination=coords.angle(31, 53, 17))
 
-<<<<<<< HEAD
-        castor_hz = EquatorialHorizon.toHorizon(castor, self.mlc404, a_datetime, is_azimuth_south=False)
-=======
         castor_hz = EquatorialHorizon.toHorizon(castor, self.mlc404, a_datetime)
->>>>>>> 5e163b9b
 
         # starwalk has 79:19:17, this is 78:49:46.7591
         self.assertEqual(78.82965531052908, utils.get_latitude(castor_hz).value)
@@ -488,20 +379,12 @@
 
         """
 
-<<<<<<< HEAD
-        a_datetime = coords.datetime('2015-03-06T20:00:00')
-=======
         a_datetime = coords.datetime('2015-03-06T20:00:00-08')
->>>>>>> 5e163b9b
 
         polaris = utils.radec2spherical(a_right_ascension=coords.angle(02, 31, 48),
                                         a_declination=coords.angle(89, 15, 51))
 
-<<<<<<< HEAD
-        polaris_hz = EquatorialHorizon.toHorizon(polaris, self.mlc404, a_datetime, is_azimuth_south=False)
-=======
         polaris_hz = EquatorialHorizon.toHorizon(polaris, self.mlc404, a_datetime)
->>>>>>> 5e163b9b
 
         # starwalk has 37:45:56, this is 37:43:15.9847
         self.assertEqual(37.72110687177799, utils.get_latitude(polaris_hz).value)
@@ -525,20 +408,12 @@
 
         """
 
-<<<<<<< HEAD
-        a_datetime = coords.datetime('2015-03-06T20:00:00')
-=======
         a_datetime = coords.datetime('2015-03-06T20:00:00-08')
->>>>>>> 5e163b9b
 
         alpha_crucis = utils.radec2spherical(a_right_ascension=coords.angle(12, 26, 35),
                                              a_declination=coords.angle(-63, 05, 55))
 
-<<<<<<< HEAD
-        alpha_crucis_hz = EquatorialHorizon.toHorizon(alpha_crucis, self.mlc404, a_datetime, is_azimuth_south=False)
-=======
         alpha_crucis_hz = EquatorialHorizon.toHorizon(alpha_crucis, self.mlc404, a_datetime)
->>>>>>> 5e163b9b
 
         # starwalk has -30, 21, 21, this is -30:36:42.4172
         self.assertEqual(-30.611782558848248, utils.get_latitude(alpha_crucis_hz).value)
@@ -558,14 +433,9 @@
 
         a_datetime = coords.datetime('2015-01-01T00:00:00')
 
-<<<<<<< HEAD
-        sirius_hz = EquatorialHorizon.toHorizon(self.sirius, self.mlc404, a_datetime, is_azimuth_south=False)
-=======
-        sirius_hz = EquatorialHorizon.toHorizon(self.sirius, self.mlc404, a_datetime)
->>>>>>> 5e163b9b
+        sirius_hz = EquatorialHorizon.toHorizon(self.sirius, self.mlc404, a_datetime)
 
         print '\nsirius', sirius_hz
-
 
 
     @unittest.skip('hacking')
